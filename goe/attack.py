--- conflicted
+++ resolved
@@ -49,13 +49,9 @@
     """
     Mixin class; Generate starting points before attacking.
 
-<<<<<<< HEAD
-class HopSkipJumpAttack(fa.HopSkipJumpAttack):
-=======
     Apply attack to all inputs, where the init_BlackboxAttack was successful.
     The following construction ensures that inputs.size == advs.size
     """
->>>>>>> 39adb717
 
     def __init__(self, epsilons, **kwargs):
         self.eps = epsilons
@@ -130,7 +126,7 @@
     def load_uap(self, path):
         """
         path is None or should point to a npz file with fields
-            "uap" (The universal adversarial perturbation as a numpy array)
+        'uap' (The universal adversarial perturbation as a numpy array)
             "init_time" (The time spent to compute the UAP)
         """
         if path is None:
@@ -200,122 +196,6 @@
                 inputs, labels = inputs.to(self.device), labels.to(self.device)
 
                 for input_, label in zip(inputs[:,None,:],labels[:,None]):
-<<<<<<< HEAD
-                    # Deepfool attack
-                    adv, clipped_adv, is_adv = super().__call__(
-                        model, (input_+self.uap).clip(0,1), label, epsilons=epsilon
-                    )
-
-                    # No adversarial example found, don't update UAP
-                    if model(input_).argmax() != is_adv: continue
-
-                    running_fooling_rate += 1
-                    perturbation = (adv - input_) + self.uap
-                    self.uap = self.L2projection(perturbation, epsilon)
-                print(f"\r{running_fooling_rate}","/",(k+1)*len(labels))
-                sys.stdout.flush()
-            print()
-            print(time()-begin)
-            fooling_rate = self.calculate_foolingrate(model, valloader)
-            if fooling_rate < min_fooling_rate: break
-        self.init_time = time() - begin
-
-    def __repr__(self) -> str:
-            args = ", ".join(f"{k.strip('_')}={v}" for k, v in vars(self).items())
-            return f"{self.__class__.__name__}({args})"
-
-
-# class L2UniversalAdversarialPerturbation(fa.L2DeepFoolAttack):
-#     """
-#     Universal adversarial perturbations based on paper
-#     https://arxiv.org/pdf/1610.08401.pdf
-
-#     Minimal example:
-#         epilon = 10,
-#         trainloader = ... (dataloader of training set),
-#         valloader = ... (dataloader of validation set)
-#         device = torch.device (gpu or cpu)
-#         model = PyTorchModel(...)
-
-#         attack = L2UniversalAdversarialPerturbation(epsilon)
-#         attack.calculate_perturbation(model, trainloader, valloader, device)
-
-#         Then attack(model, inputs, criterions) works as usual
-#     """
-#     def __init__(self, epsilons, df_steps=10, min_fooling_rate=0.8,
-#                  uap_maxiter=10, device=None, path=None):
-#         self.uap = 0 # Universal adversarial pertubation
-#         self.uap_time = 0
-#         self.eps = epsilons
-#         self.min_fooling_rate = min_fooling_rate
-#         self.uap_maxiter = uap_maxiter # Max number of times we iterate through dataset
-#         if path is not None:
-#             self.load_uap(path)
-#         super().__init__(steps=df_steps)
-
-#     def apply_perturbation(self, inputs):
-#         advs = inputs + self.uap.repeat_interleave(repeats=len(inputs), dim=0)
-#         clipped_advs = torch.clamp(advs, 0, 1) # TODO: Implement for other bounds
-#         return advs, clipped_advs
-
-#     def L2projection(self, x):
-#         # Projects inside the L2 ball, not necessarily onto the L2 sphere.
-#         # The norm of the result can be smaller than self.eps
-#         norm = torch.linalg.vector_norm(x).item()
-#         return x * min(1, self.epsilons/norm)
-
-#     def calculate_foolingrate(self, model, dataloader, device):
-#         fooling_rate = 0
-#         for inputs, _ in dataloader:
-#             inputs = inputs.to(device)
-#             _, advs = self.apply_perturbation(inputs)
-#             preds = model(inputs).argmax(dim=1)
-#             adv_preds = model(advs).argmax(dim=1)
-
-#             fooling_rate += torch.sum(preds != adv_preds).item()
-#         fooling_rate /= len(dataloader.dataset)
-#         print(f"Fooling rate = {fooling_rate}")
-#         return fooling_rate
-
-#     def calculate_perturbation(self, model, trainloader, valloader, device):
-#         assert model.bounds == (0,1) #TODO: Implement for other bounds
-
-#         for k in range(self.uap_maxiter):
-#             running_fooling_rate = 0
-#             begin = time()
-#             print("Data loader size:",f"{len(trainloader.dataset)}")
-#             for k, (inputs, labels) in enumerate(trainloader):
-#                 inputs, labels = inputs.to(device), labels.to(device)
-#                 for input_, label in zip(inputs[:,None,:],labels[:,None]):
-#                     # Deepfool attack
-#                     adv, clipped_adv, is_adv = super().__call__(
-#                         model, input_+self.uap, label, epsilons=self.eps
-#                     )
-
-#                     if model(input_).argmax() != is_adv:
-#                         # No adversarial example found, don't update universal
-#                         # perturbation
-#                         continue
-#                     running_fooling_rate += 1
-#                     perturbation = (adv - input_) + self.uap
-#                     self.uap = self.L2projection(perturbation)
-#                 print(f"\r{running_fooling_rate}","/",(k+1)*len(labels),end="")
-#                 sys.stdout.flush()
-#             print()
-#             print(time()-begin)
-#             fooling_rate = self.calculate_foolingrate(model, valloader, device)
-#             if fooling_rate < self.min_fooling_rate:
-#                 break
-
-#     def __call__(self, model, inputs, criterion):
-#         advs, clipped_advs = self.apply_perturbation(inputs)
-#         is_adv = model(advs).argmax(dim=1) != criterion
-#         return advs, clipped_advs, is_adv
-
-#     def __repr__(self) -> str:
-#         args = ", ".join(f"{k.strip('_')}={v}" for k, v in vars(self).items())
-#         return f"{self.__class__.__name__}({args})"
-=======
 
                     _, uap_input = self.apply_perturbation(input_)
                     uap_prediction = model(uap_input).argmax(dim=1)
@@ -357,5 +237,4 @@
         np.savez(save_path, init_time=init_time, uap=uap)
 
     def __repr__(self):
-        return f'UAP(eps={self.eps})'
->>>>>>> 39adb717
+        return f'UAP(eps={self.eps})'