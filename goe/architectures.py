--- conflicted
+++ resolved
@@ -1,15 +1,11 @@
 import torch
 import torch.nn as nn
 import torch.nn.functional as F
-<<<<<<< HEAD
-from torchvision import transforms
-=======
 from torchvision.transforms import Normalize
 
 mean, std = [0.4914, 0.4822, 0.4465], [0.2470, 0.2435, 0.2616]
 
 
->>>>>>> 39adb717
 # Reminder
 # Conv2d(in, out, kernelsize)
 
@@ -151,7 +147,6 @@
         super(PreActResNet, self).__init__()
         self.n = Normalize(mean, std)
         self.in_planes = 64
-        self.n = transforms.Normalize((0.485, 0.456, 0.406), (0.229, 0.224, 0.225))
 
         self.conv1 = nn.Conv2d(3, 64, kernel_size=3, stride=1, padding=1, bias=False)
         self.layer1 = self._make_layer(block, 64, num_blocks[0], stride=1)
